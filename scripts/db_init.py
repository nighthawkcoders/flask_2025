--- conflicted
+++ resolved
@@ -1,16 +1,6 @@
 #!/usr/bin/env python3
 
-<<<<<<< HEAD
-
-#
-# WARNING:This script is deprecated.
-#
-
-
-""" db_init.py
-=======
 """ db_migrate.py
->>>>>>> 2513a475
 Generates the database schema for all db models
 - Initializes Users, Sections, and UserSections tables.
 - Imports data from the old database to the new database.
