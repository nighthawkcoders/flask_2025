--- conflicted
+++ resolved
@@ -1,123 +1,7 @@
 {% extends "layouts/base.html" %}
 
 {% block body %}
-<<<<<<< HEAD
-    <div class="container mt-5">
-        <h1>User Management</h1>
-        <table class="table table-striped">
-            <thead>
-                <tr>
-                    <th>ID</th>
-                    <th>Name</th>
-                    <th>UID</th>
-                    <th>Role</th>
-                    <th>Profile Picture</th>
-                    <th>Kasm Server Needed</th>
-                    <th>Classes</th>
-                    <th>Actions</th>
-                </tr>
-            </thead>
-            <tbody>
-            {% for user in user_data %}
-                {% if user.id == current_user.id or current_user.role == 'Admin' %}
-                    <tr>
-                        <td>{{ user.id }}</td>
-                        <td>{{ user.name }}</td>
-                        <td>{{ user.uid }}</td>
-                        <td>{{ user.role }}</td>
-                        <td>
-                            {% if user.pfp %}
-                                <img src="{{ url_for('static', filename='uploads/' + '/' + user.pfp) }}" alt="Profile Picture" class="img-thumbnail" style="width: 50px; height: 50px;">
-                            {% else %}
-                                <img src="{{ url_for('static', filename='default_profile.png') }}" alt="Default Profile Picture" class="img-thumbnail" style="width: 50px; height: 50px;">
-                            {% endif %}
-                        </td>
-                        <td id="kasm-{{ user.id }}">{{ user.kasm_server_needed }}</td>
-                        <td>
-                            {% for section in user.sections %}
-                                {{ section.abbreviation }}{% if not loop.last %}, {% endif %}
-                            {% endfor %}
-                        </td>
-                        <td>
-                            <button class="btn btn-primary edit-btn" data-id="{{ user.id }}">Edit</button>
-                            {% if current_user.role == 'Admin' %}
-                                <button class="btn btn-danger delete-btn" data-id="{{ user.id }}">Delete</button>
-                            {% endif %}
-                        </td>
-                    </tr>
-                {% endif %}
-            {% endfor %}
-            </tbody>
-        </table>
-    </div>
-    
-    <!-- Modal for edit form -->
-    <div class="modal fade" id="editModal" tabindex="-1" role="dialog" aria-labelledby="editModalLabel" aria-hidden="true">
-        <div class="modal-dialog" role="document">
-            <div class="modal-content">
-                <div class="modal-header">
-                    <h5 class="modal-title" id="editModalLabel">Edit User</h5>
-                    <button type="button" class="close" data-dismiss="modal" aria-label="Close">
-                        <span aria-hidden="true">&times;</span>
-                    </button>
-                </div>
-                <div class="modal-body">
-                    <form id="editUserForm">
-                        <input type="hidden" id="userId">
-                        <div class="form-group">
-                            <label for="kasmServerNeeded">Kasm Server Needed</label>
-                            <select class="form-control" id="kasmServerNeeded">
-                                <option value="true">True</option>
-                                <option value="false">False</option>
-                            </select>
-                        </div>
-                        <div class="form-group">
-                            <label for="status">Status</label>
-                            <select class="form-control" id="status">
-                                <option value="true">Approved</option>
-                                <option value="false">Not Approved</option>
-                            </select>
-                        </div>
-                        <div class="form-group">
-                            <label for="csp">CSP</label>
-                            <input type="checkbox" id="csp">
-                        </div>
-                        <div class="form-group">
-                            <label for="csa">CSA</label>
-                            <input type="checkbox" id="csa">
-                        </div>
-                        <div class="form-group">
-                            <label for="robotics">Robotics</label>
-                            <input type="checkbox" id="robotics">
-                        </div>
-                        <div class="form-group">
-                            <label for="animation">Animation</label>
-                            <input type="checkbox" id="animation">
-                        </div>
-                        <button type="button" class="btn btn-primary" id="saveChanges">Save changes</button>
-                    </form>
-                </div>
-            </div>
-        </div>
-    </div>
-
-    <!-- Modal for delete confirmation -->
-    <div class="modal fade" id="deleteModal" tabindex="-1" aria-labelledby="deleteModalLabel" aria-hidden="true">
-        <div class="modal-dialog">
-            <div class="modal-content">
-                <div class="modal-header">
-                    <h5 class="modal-title" id="deleteModalLabel">Delete User</h5>
-                    <button type="button" class="btn-close" data-bs-dismiss="modal" aria-label="Close"></button>
-                </div>
-                <div class="modal-body">
-                    <p>Are you sure you want to delete this user?</p>
-                    <input type="hidden" id="deleteUserId">
-                </div>
-                <div class="modal-footer">
-                    <button type="button" class="btn btn-secondary" data-bs-dismiss="modal">Close</button>
-                    <button type="button" class="btn btn-danger" id="confirmDelete">Delete</button>
-                </div>
-=======
+
 <div class="container mt-5">
     <h1>User Management</h1>
     <table class="table table-striped" id="userTable">
@@ -225,117 +109,13 @@
             <div class="modal-footer">
                 <button type="button" class="btn btn-secondary" data-bs-dismiss="modal">Close</button>
                 <button type="button" class="btn btn-danger" id="confirmDelete">Delete</button>
->>>>>>> 3664ea55
             </div>
         </div>
     </div>
 </div>
-
 {% endblock %}
 
 {% block background %}
-<<<<<<< HEAD
-    <!-- JavaScript for edit and delete functionality -->
-    <script>
-        document.addEventListener('DOMContentLoaded', function() {
-            const editButtons = document.querySelectorAll('.edit-btn');
-            const deleteButtons = document.querySelectorAll('.delete-btn');
-
-            editButtons.forEach(button => {
-                button.addEventListener('click', async function() {
-                    const userId = this.getAttribute('data-id');
-                    const kasm = document.getElementById(`kasm-${userId}`).textContent.trim().toLowerCase() === 'true';
-                    const status = document.getElementById(`status-${userId}`).textContent.trim().toLowerCase() === 'approved';
-
-                    document.getElementById('kasmServerNeeded').value = kasm.toString();
-                    document.getElementById('status').value = status.toString();
-                    document.getElementById('userId').value = userId;
-
-                    // Fetch user's current classes
-                    const userClassesResponse = await fetch(`/users/${userId}/classes`);
-                    const userClasses = await userClassesResponse.json();
-
-                    document.getElementById('csp').checked = userClasses.csp;
-                    document.getElementById('csa').checked = userClasses.csa;
-                    document.getElementById('robotics').checked = userClasses.robotics;
-                    document.getElementById('animation').checked = userClasses.animation;
-
-                    $('#editModal').modal('show');
-                });
-            });
-
-            document.getElementById('saveChanges').addEventListener('click', function() {
-                const userId = document.getElementById('userId').value;
-                const kasmServerNeeded = document.getElementById('kasmServerNeeded').value === 'true';
-                const status = document.getElementById('status').value === 'true';
-                const classes = {
-                    csp: document.getElementById('csp').checked,
-                    csa: document.getElementById('csa').checked,
-                    robotics: document.getElementById('robotics').checked,
-                    animation: document.getElementById('animation').checked
-                };
-
-                // Send AJAX request to update user data
-                fetch(`/users/edit/${userId}`, {
-                    method: 'POST',
-                    headers: {
-                        'Content-Type': 'application/json'
-                    },
-                    body: JSON.stringify({
-                        kasmServerNeeded: kasmServerNeeded,
-                        status: status,
-                        classes: classes
-                    })
-                })
-                .then(response => response.json())
-                .then(data => {
-                    // Update table with new data
-                    document.getElementById(`kasm-${userId}`).textContent = data.kasmServerNeeded ? 'True' : 'False';
-                    document.getElementById(`status-${userId}`).textContent = data.status ? 'Approved' : 'Not Approved';
-
-                    // Reload the page
-                    location.reload();
-                })
-                .catch(error => {
-                    console.error('Error:', error);
-                });
-            });
-
-            deleteButtons.forEach(button => {
-                button.addEventListener('click', function() {
-                    const userId = this.getAttribute('data-id');
-                    document.getElementById('deleteUserId').value = userId;
-
-                    $('#deleteModal').modal('show');
-                });
-            });
-
-            document.getElementById('confirmDelete').addEventListener('click', function() {
-                const userId = document.getElementById('deleteUserId').value;
-
-                // Send AJAX request to delete user
-                fetch(`/users/delete/${userId}`, {
-                    method: 'DELETE',
-                    headers: {
-                        'Content-Type': 'application/json'
-                    }
-                })
-                .then(response => {
-                    if (response.ok) {
-                        // Remove the user row from the table
-                        document.querySelector(`button[data-id="${userId}"]`).closest('tr').remove();
-                        $('#deleteModal').modal('hide');
-                    } else {
-                        console.error('Error deleting user');
-                    }
-                })
-                .catch(error => {
-                    console.error('Error:', error);
-                });
-            });
-        });
-    </script>
-=======
 <script>
     document.addEventListener('DOMContentLoaded', function() {
         const editButtons = document.querySelectorAll('.edit-btn');
@@ -421,5 +201,4 @@
         });
     });
 </script>
->>>>>>> 3664ea55
 {% endblock %}