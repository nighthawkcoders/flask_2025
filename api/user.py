import jwt
from flask import Blueprint, app, request, jsonify, current_app, Response, g
from flask_restful import Api, Resource # used for REST API building
from datetime import datetime
from __init__ import app
from api.jwt_authorize import token_required
from model.user import User
<<<<<<< HEAD
from model.kasm import KasmCreateUser
=======
from model.github import GitHubUser
from model.kasm import KasmUser
>>>>>>> 58147614

user_api = Blueprint('user_api', __name__,
                   url_prefix='/api')

# API docs https://flask-restful.readthedocs.io/en/latest/api.html
api = Api(user_api)

class UserAPI:        
    class _ID(Resource):  # Individual identification API operation
        @token_required()
        def get(self):
            ''' Retrieve the current user from the token_required authentication check '''
            current_user = g.current_user
            ''' Return the current user as a json object '''
            return jsonify(current_user.read())
    
    class _BULK(Resource):  # Users API operation for Create, Read, Update, Delete 
        def post(self):
            ''' Handle bulk user creation by sending POST requests to the single user endpoint '''
            users = request.get_json()
            
            if not isinstance(users, list):
                return {'message': 'Expected a list of user data'}, 400
            
            results = {'errors': []}
            
            with current_app.test_client() as client:
                for user in users:
                    # Set a default password as we don't have it for bulk creation
                    user["password"] = app.config['DEFAULT_PASSWORD']
                    
                    # Simulate a POST request to the single user creation endpoint
                    response = client.post('/api/user', json=user)
                    
                    if response.status_code != 200:  # Assuming success status code is 200
                        results['errors'].append(response.get_json())
                        continue
                
                    uid = user.get('uid')
                    user_obj = User.query.filter_by(_uid=uid).first()
                    # Process sections if provided
                    if user_obj is not None:
                        abbreviations = [section["abbreviation"] for section in user.get('sections', [])]
                        if len(abbreviations) > 0:  # Check if the list is not empty
                            section_obj = user_obj.add_sections(abbreviations)
                            if section_obj:
                                # update the year of the added sections
                                for section in user.get('sections'):
                                    user_obj.update_section(section)
                            else:
                                results['errors'].append({'message': f'Failed to add sections {abbreviations} to user {uid}'})
                                
            
            return jsonify(results) 
            
    class _CRUD(Resource):  # Users API operation for Create, Read, Update, Delete 
        def post(self): # Create method
            ''' Read data for json body '''
            body = request.get_json()
            
            ''' Avoid garbage in, error checking '''
            # validate name
            name = body.get('name')
            password = body.get('password')
            if name is None or len(name) < 2:
                return {'message': f'Name is missing, or is less than 2 characters'}, 400
            
            # validate uid
            uid = body.get('uid')
            if uid is None or len(uid) < 2:
                return {'message': f'User ID is missing, or is less than 2 characters'}, 400
          
            # Accounts are desired to be GitHub accounts, create must be validated 
            _, status = GitHubUser().get(uid)
            if status != 200:
                return {'message': f'User ID {uid} not a valid GitHub account' }, 404
            
            ''' #1: Setup minimal USER OBJECT '''
            user_obj = User(name=name, uid=uid)
            
            ''' #2: Add user to database '''
            user = user_obj.create(body) # pass the body elements to be saved in the database
            if not user: # failure returns error message
                return {'message': f'Processed {name}, either a format error or User ID {uid} is duplicate'}, 400
            
<<<<<<< HEAD
            # success returns json of user
            if kasm_server_needed:
                KasmCreateUser().post(name, uid, password)
=======
>>>>>>> 58147614
            return jsonify(user.read())

        @token_required()
        def get(self):
            # retrieve the current user from the token_required authentication check  
            current_user = g.current_user
            # current_user extracted from the token using token_required decorator
            users = User.query.all() # extract all users from the database
             
            # prepare a json list of user dictionaries
            json_ready = []  
            for user in users:
                user_data = user.read()
                if current_user.role == 'Admin' or current_user.id == user.id:
                    user_data['access'] = ['rw'] # read-write access control 
                else:
                    user_data['access'] = ['ro'] # read-only access control 
                json_ready.append(user_data)
            
            # return response, a json list of user dictionaries
            return jsonify(json_ready)
        
        @token_required()
        def put(self):
            ''' Retrieve the current user from the token_required authentication check '''
            current_user = g.current_user
            ''' Read data from the JSON body of the request '''
            body = request.get_json()

            ''' Admin-specific update handling '''
            if current_user.role == 'Admin':
                uid = body.get('uid')
                if uid is None or uid == current_user.uid:
                    # Admin is updating themself
                    user = current_user 
                else:
                    # Admin is updating another user
                    user = User.query.filter_by(_uid=uid).first()
                    if user is None:
                        return {'message': f'User {uid} not found'}, 404
            else:
                # Non-admin can only update themselves
                user = current_user
                
            # Accounts are desired to be GitHub accounts, change must be validated 
            if body.get('uid') and body.get('uid') != user._uid:
                _, status = GitHubUser().get(body.get('uid'))
                if status != 200:
                    return {'message': f'User ID {body.get("uid")} not a valid GitHub account' }, 404
            
            ''' Update the user object with the new data ''' 
            user.update(body)
            
            ''' Return the updated user details as a JSON object '''
            return jsonify(user.read())
        
        @token_required("Admin")
        def delete(self): # Delete Method
            body = request.get_json()
            uid = body.get('uid')
            user = User.query.filter_by(_uid=uid).first()
            if user is None:
                return {'message': f'User {uid} not found'}, 404
            json = user.read()
            user.delete() 
            # 204 is the status code for delete with no json response
            return f"Deleted user: {json}", 204 # use 200 to test with Postman
         
    class _Section(Resource):  # Section API operation
        @token_required()
        def get(self):
            ''' Retrieve the current user from the token_required authentication check '''
            current_user = g.current_user
            ''' Return the current user as a json object '''
            return jsonify(current_user.read_sections())
       
        @token_required() 
        def post(self):
            ''' Retrieve the current user from the token_required authentication check '''
            current_user = g.current_user
            
            ''' Read data for json body '''
            body = request.get_json()
            
            ''' Error checking '''
            sections = body.get('sections')
            if sections is None or len(sections) == 0:
                return {'message': f"No sections to add were provided"}, 400
            
            ''' Add sections'''
            if not current_user.add_sections(sections):
                return {'message': f'1 or more sections failed to add, current {sections} requested {current_user.read_sections()}'}, 404
            
            return jsonify(current_user.read_sections())
        
        @token_required()
        def put(self):
            ''' Retrieve the current user from the token_required authentication check '''
            current_user = g.current_user

            ''' Read data for json body '''
            body = request.get_json()

            ''' Error checking '''
            section_data = body.get('section')
            if not section_data:
                return {'message': 'Section data is required'}, 400
            
            if not section_data.get('abbreviation'):
                return {'message': 'Section abbreviation is required'}, 400
            
            if not section_data.get('year'):
                return {'message': 'Section year is required'}, 400

            ''' Update section year '''
            if not current_user.update_section(section_data):
                return {'message': f'Section {section_data.get("abbreviation")} not found or update failed'}, 404

            return jsonify(current_user.read_sections())
        
        @token_required()
        def delete(self):
            ''' Retrieve the current user from the token_required authentication check '''
            current_user = g.current_user
    
            ''' Read data for json body '''
            body = request.get_json()
    
            ''' Error checking '''
            sections = body.get('sections')
            if sections is None or len(sections) == 0:
                return {'message': f"No sections to delete were provided"}, 400
    
            ''' Remove sections '''
            if not current_user.remove_sections(sections):
                return {'message': f'1 or more sections failed to delete, current {sections} requested {current_user.read_sections()}'}, 404
    
            return {'message': f'Sections {sections} deleted successfully'}, 200
        
    class _Security(Resource):
        def post(self):
            try:
                body = request.get_json()
                if not body:
                    return {
                        "message": "Please provide user details",
                        "data": None,
                        "error": "Bad request"
                    }, 400
                ''' Get Data '''
                uid = body.get('uid')
                if uid is None:
                    return {'message': f'User ID is missing'}, 401
                password = body.get('password')
                if not password:
                    return {'message': f'Password is missing'}, 401
                            
                ''' Find user '''
    
                user = User.query.filter_by(_uid=uid).first()
                
                if user is None or not user.is_password(password):
                    
                    return {'message': f"Invalid user id or password"}, 401
                            
                # Check if user is found
                if user:
                    try:
                        token = jwt.encode(
                            {"_uid": user._uid},
                            current_app.config["SECRET_KEY"],
                            algorithm="HS256"
                        )
                        resp = Response("Authentication for %s successful" % (user._uid))
                        resp.set_cookie(current_app.config["JWT_TOKEN_NAME"], 
                                token,
                                max_age=3600,
                                secure=True,
                                httponly=True,
                                path='/',
                                samesite='None'  # This is the key part for cross-site requests

                                            # domain="frontend.com"
                         )
                        print(token)
                        return resp 
                    except Exception as e:
                        return {
                                        "error": "Something went wrong",
                                        "message": str(e)
                                    }, 500
                return {
                                "message": "Error fetching auth token!",
                                "data": None,
                                "error": "Unauthorized"
                            }, 404
            except Exception as e:
                 return {
                                "message": "Something went wrong!",
                                "error": str(e),
                                "data": None
                            }, 500
                 
        @token_required()
        def delete(self):
            ''' Invalidate the current user's token by setting its expiry to 0 '''
            current_user = g.current_user
            try:
                # Generate a token with practically 0 age
                token = jwt.encode(
                    {"_uid": current_user._uid, 
                     "exp": datetime.utcnow()},
                    current_app.config["SECRET_KEY"],
                    algorithm="HS256"
                )
                # You might want to log this action or take additional steps here
                
                # Prepare a response indicating the token has been invalidated
                resp = Response("Token invalidated successfully")
                resp.set_cookie(
                    current_app.config["JWT_TOKEN_NAME"], 
                    token,
                    max_age=0,  # Immediately expire the cookie
                    secure=True,
                    httponly=True,
                    path='/',
                    samesite='None'
                )
                return resp
            except Exception as e:
                return {
                    "message": "Failed to invalidate token",
                    "error": str(e)
                }, 500

    # building RESTapi endpoint
    api.add_resource(_ID, '/id')
    api.add_resource(_BULK, '/users')
    api.add_resource(_CRUD, '/user')
    api.add_resource(_Section, '/user/section') 
    api.add_resource(_Security, '/authenticate')          
    <|MERGE_RESOLUTION|>--- conflicted
+++ resolved
@@ -5,12 +5,8 @@
 from __init__ import app
 from api.jwt_authorize import token_required
 from model.user import User
-<<<<<<< HEAD
-from model.kasm import KasmCreateUser
-=======
 from model.github import GitHubUser
 from model.kasm import KasmUser
->>>>>>> 58147614
 
 user_api = Blueprint('user_api', __name__,
                    url_prefix='/api')
@@ -96,12 +92,6 @@
             if not user: # failure returns error message
                 return {'message': f'Processed {name}, either a format error or User ID {uid} is duplicate'}, 400
             
-<<<<<<< HEAD
-            # success returns json of user
-            if kasm_server_needed:
-                KasmCreateUser().post(name, uid, password)
-=======
->>>>>>> 58147614
             return jsonify(user.read())
 
         @token_required()
